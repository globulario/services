/**
 * Management and definition of resources.
 */
syntax = "proto3";
package resource;

option go_package = "resource/resourcepb";

message UserSyncInfos{
	string base = 1;
	string query = 2; // ldap query to get the list of users.
	string id = 3; // user account id
	string email = 4; // ldap email attribute
}

message GroupSyncInfos{
	string base = 1;
	string query = 2; // ldap query
	string id = 3;
}

// That Information is use to synchronize LDAP user with Globular Account and
// LDAP group with Globular Role.
message LdapSyncInfos {
	string ldapSeriveId = 1;
	string connectionId = 2;
	int32 refresh = 3;
	UserSyncInfos userSyncInfos = 4;
	GroupSyncInfos groupSyncInfos = 5;
}

// Create Account and Roles from LDAP User and Groups
message SynchronizeLdapRqst{
	LdapSyncInfos syncInfo = 1;
}

message SynchronizeLdapRsp{
	bool result = 1;
}

message ValidateTokenRqst{
	string token = 1;
}

message ValidateTokenRsp{
	string clientId = 1;
	int64 expired = 2;
}

message GetAllActionsRqst{

}

message GetAllActionsRsp{
	repeated string actions = 1;
}

/** Account **/
message Account {
	string id=1;
	string name=2;
	string email =3;
	string password =4;
}

/** A role is simply a list of actions that an account can call **/
message Role {
	string id=1;
	string name=2;
	repeated string  actions=3; // must be a registered action from grpc.
}

message RegisterAccountRqst{
	Account account = 1;
	string password = 2;
	string confirm_password = 3;
}

message RegisterAccountRsp {
	string result = 1;
}

message DeleteAccountRqst{
	string id = 1;
}

message DeleteAccountRsp {
	string result = 1;
}

/** Authenticate the user **/
message AuthenticateRqst{
	string name = 1;
	string password =2;
}

message AuthenticateRsp {
	string token = 1;
}

/** Refresh token **/
message RefreshTokenRqst{
	string token = 1;
}

message RefreshTokenRsp {
	string token = 1;
}

message AddAccountRoleRqst{
	string accountId = 1;
	string roleId = 2;
}

message AddAccountRoleRsp{
	bool result = 1;
}

message RemoveAccountRoleRqst{
	string accountId = 1;
	string roleId = 2;
}

message RemoveAccountRoleRsp{
	bool result = 1;
}

message CreateRoleRqst{
	Role role = 1;
}

message CreateRoleRsp{
	bool result = 1;
}

message DeleteRoleRqst{
	string roleId = 1;
}

message DeleteRoleRsp{
	bool result = 1;
}

message DeleteApplicationRqst{
	string applicationId = 1;
}

message DeleteApplicationRsp{
	bool result = 1;
}

// Retrun a json with applications informations.
message GetAllApplicationsInfoRqst{
	
}

message GetAllApplicationsInfoRsp{
	string result = 1;
}


message AccountExistRqst{
	string id = 1;
}

message AccountExistRsp{
	bool result=1;
}

////////////////////////////////////////////////////////////////////////////////
// Group's
////////////////////////////////////////////////////////////////////////////////

/** a globular group **/
message Group {
	string id = 1;
	string name = 2; // must be unique on the network.
	repeated string  members=3; // can be empty...
}

/**
 * Register group request.
 */
message CreateGroupRqst{
	Group group = 1;
}

message CreateGroupRsp{
	bool result = 1;
}

/**
 * Return list of groups
 */
message GetGroupsRqst{
	string query = 1; // filter...
}

message GetGroupsRsp{
	repeated Group groups = 1;
}

/**
 * Remove a peer from the network.
 */
message DeleteGroupRqst{
	string group = 1;
}

message DeleteGroupRsp{
	bool result = 1;
}

message AddGroupMemberAccountRqst{
	string groupId = 1;
	string accountId = 2;
}

message AddGroupMemberAccountRsp{
	bool result = 1;
}

message RemoveGroupMemberAccountRqst{
	string groupId = 1;
	string accountId = 2;
}

message RemoveGroupMemberAccountRsp{
	bool result = 1;
}

////////////////////////////////////////////////////////////////////////////////
// Organization's
////////////////////////////////////////////////////////////////////////////////

/** a globular server **/
message Organization {
	string id = 1;
	string name = 2; // must be unique on the network.
	repeated string  groups=3; // can be empty...
}

/**
 * Register peer request.
 */
message CreateOrganizationRqst{
	Organization organization = 1;
}

message CreateOrganizationRsp{
	bool result = 1;
}

/**
 * Return list of Organization
 */
message GetOrganizationsRqst{
	string query = 1;
}

message GetOrganizationsRsp{
	repeated Organization organizations = 1;
}

/**
 * Remove a peer from the network.
 */
message DeleteOrganizationRqst{
	string organization = 1;
}

message DeleteOrganizationRsp{
	bool result = 1;
}


////////////////////////////////////////////////////////////////////////////////
// Peer's
////////////////////////////////////////////////////////////////////////////////

/** a globular server **/
message Peer {
	string domain = 1; // must be unique on the network.
	repeated string actions=2;
}

/**
 * Register peer request. The peer must be accept before Authenticate.
 */
message RegisterPeerRqst{
	Peer peer = 1;
}

message RegisterPeerRsp{
	bool result = 1;
}

/**
 * Return the list of peer (query is use to get specific peer's).
 */
message GetPeersRqst{
	string query = 1;
}

message GetPeersRsp{
	repeated Peer peers = 1;
}

/**
 * Remove a peer from the network.
 */
message DeletePeerRqst{
	Peer peer = 1;
}

message DeletePeerRsp{
	bool result = 1;
}


message AddRoleActionRqst{
	string roleId = 1;
	string action = 2;
}

message AddRoleActionRsp{
	bool result = 1;
}

message RemoveRoleActionRqst{
	string roleId = 1;
	string action = 2;
}

message RemoveRoleActionRsp{
	bool result = 1;
}

message AddApplicationActionRqst{
	string applicationId = 1;
	string action = 2;
}

message AddApplicationActionRsp{
	bool result = 1;
}

message RemoveApplicationActionRqst{
	string applicationId = 1;
	string action = 2;
}

message RemoveApplicationActionRsp{
	bool result = 1;
}

message AddPeerActionRqst{
	string domain = 1;
	string action = 2;
}

message AddPeerActionRsp{
	bool result = 1;
}

message RemovePeerActionRqst{
	string domain = 1;
	string action = 2;
}

<<<<<<< HEAD
////////////////// Resource //////////////////
=======
message RemovePeerActionRsp{
	bool result = 1;
}

/**
 * That service is use to manage Globular resource like permissions and accounts
 * or role. The service made use of Persistence service to store various 
 * objects.
 */
service ResourceService {
	
	/** Return the list of all grpc methods **/
	rpc GetAllActions(GetAllActionsRqst) returns(GetAllActionsRsp);
	
	/** Validate a token **/
	rpc ValidateToken(ValidateTokenRqst) returns (ValidateTokenRsp);	
		
	/** Refresh token get a new token **/
	rpc RefreshToken(RefreshTokenRqst) returns(RefreshTokenRsp);
	
	
	////////////////////////////////////////////////////////////////////////////
	// Authentication
	////////////////////////////////////////////////////////////////////////////
	
	/** Authenticate a user **/
	rpc Authenticate(AuthenticateRqst) returns(AuthenticateRsp);
	
	/** Synchronize Resource with LDAP if connection exist **/
	rpc SynchronizeLdap(SynchronizeLdapRqst) returns(SynchronizeLdapRsp);
		
	////////////////////////////////////////////////////////////////////////////
	// Resource's control objects
	////////////////////////////////////////////////////////////////////////////
	
	////////////////////////////////////////////////////////////////////////////
	// Organization's
	////////////////////////////////////////////////////////////////////////////
	
	/** Register a new organization */
	rpc CreateOrganization(CreateOrganizationRqst) returns (CreateOrganizationRsp);
	
	/** Return the list of organizations */
	rpc GetOrganizations(GetOrganizationsRqst) returns(stream GetOrganizationsRsp);

	/** Delete organization */
	rpc DeleteOrganization(DeleteOrganizationRqst) returns (DeleteOrganizationRsp);
	
	////////////////////////////////////////////////////////////////////////////
	// Group's
	////////////////////////////////////////////////////////////////////////////
	
	/** Register a new group */
	rpc CreateGroup(CreateGroupRqst) returns (CreateGroupRsp);
	
	/** Return the list of groups */
	rpc GetGroups(GetGroupsRqst) returns(stream GetGroupsRsp);

	/** Delete group */
	rpc DeleteGroup(DeleteGroupRqst) returns (DeleteGroupRsp);
	
	/** Add a member account to the group **/
	rpc AddGroupMemberAccount(AddGroupMemberAccountRqst) returns(AddGroupMemberAccountRsp);
	
	/** Remove member account from the group **/
	rpc RemoveGroupMemberAccount(RemoveGroupMemberAccountRqst) returns(RemoveGroupMemberAccountRsp);

	////////////////////////////////////////////////////////////////////////////
	// Account's
	////////////////////////////////////////////////////////////////////////////
	
	/** Register a new Account **/
	rpc RegisterAccount(RegisterAccountRqst) returns (RegisterAccountRsp);
	
	/** Delete an account **/
	rpc DeleteAccount(DeleteAccountRqst) returns(DeleteAccountRsp);
	
	/** Add role to a given account **/
	rpc AddAccountRole(AddAccountRoleRqst) returns(AddAccountRoleRsp);

	/** Remove a role from a given account **/
	rpc RemoveAccountRole(RemoveAccountRoleRqst) returns(RemoveAccountRoleRsp);
	
	////////////////////////////////////////////////////////////////////////////
	// Action's control objects
	////////////////////////////////////////////////////////////////////////////
	
	////////////////////////////////////////////////////////////////////////////
	// Role's
	////////////////////////////////////////////////////////////////////////////
	
	/** Create a role with given action list **/
	rpc CreateRole(CreateRoleRqst) returns(CreateRoleRsp);
	
	/** Delete a role with a given id **/
	rpc DeleteRole(DeleteRoleRqst) returns(DeleteRoleRsp);
	
	/** Append an action to existing role. **/
	rpc AddRoleAction(AddRoleActionRqst) returns(AddRoleActionRsp);
	
	/** Remove an action to existing role. **/
	rpc RemoveRoleAction(RemoveRoleActionRqst) returns(RemoveRoleActionRsp);
	
	
	////////////////////////////////////////////////////////////////////////////
	// Application's
	////////////////////////////////////////////////////////////////////////////

	/** Return a json string with all applications informations **/
	rpc GetAllApplicationsInfo(GetAllApplicationsInfoRqst) returns(GetAllApplicationsInfoRsp);
	
	/** Delete an application from the server. **/
	rpc DeleteApplication(DeleteApplicationRqst) returns(DeleteApplicationRsp);
	
	/** Append an action to existing applications. **/
	rpc AddApplicationAction(AddApplicationActionRqst) returns(AddApplicationActionRsp);
	
	/** Remove an action to existing applications. **/
	rpc RemoveApplicationAction(RemoveApplicationActionRqst) returns(RemoveApplicationActionRsp);
	
	////////////////////////////////////////////////////////////////////////////
	// Peer's
	////////////////////////////////////////////////////////////////////////////
	
	/** Register a peer on the network **/
	rpc RegisterPeer(RegisterPeerRqst) returns (RegisterPeerRsp);
	
	/** Return the list of peers **/
	rpc GetPeers(GetPeersRqst) returns(stream GetPeersRsp);

	/** Remove a peer from the network **/
	rpc DeletePeer(DeletePeerRqst) returns (DeletePeerRsp);

	/** Add peer action permission **/
	rpc AddPeerAction(AddPeerActionRqst) returns(AddPeerActionRsp);
	
	/** Remove peer action permission **/
	rpc RemovePeerAction(RemovePeerActionRqst) returns(RemovePeerActionRsp);
	
}

////////////////////////////////////////////////////////////////////////////////
// Role Based Access Control
////////////////////////////////////////////////////////////////////////////////

// Permission message struct.
message Permission {
	string name = 1; // read, write, executed ... what you need
	repeated string accounts = 2;
	repeated string roles = 3;
	repeated string peers = 4;
	repeated string organization = 5;
}

message Permissions {
	repeated Permission allowed = 1;
	repeated Permission denied = 2;
	Permission owners = 3;
}

message ActionResourceParameterPermission {
	int32 index = 1;
	string permission = 2;
}

message SetActionResourcesPermissionRqst{
	string action = 1;
	repeated ActionResourceParameterPermission resources = 2;
}

message SetActionResourcesPermissionRsp{
	/** nothing here **/
}

message GetActionResourcesPermissionRqst{
	string action = 1;
}

message GetActionResourcesPermissionRsp{
	repeated ActionResourceParameterPermission resources = 1;
}

/** Append a permission owner **/

/** Return a resource permissions **/
message GetResourcePermissionsRqst{
	string path = 1;
}

/** Delete resource permissions **/
message GetResourcePermissionsRsp{
	Permissions permissions = 1;
}
>>>>>>> a624c611

/** Delete a resource permissions **/
message DeleteResourcePermissionsRqst{
	string path = 1;
}

/** Return permissions **/
message DeleteResourcePermissionsRsp{
	Permissions permissions = 1;
}

/** Get specific resource permission **/
message GetResourcePermissionRqst{
	string path = 1;
	string name = 2;
}

/** Return permissions **/
message GetResourcePermissionRsp{
	Permission permission = 1;
}

/** Delete specific resource permission **/
message DeleteResourcePermissionRqst{
	string path = 1;
	string name = 2;
}

/** Delete permissions **/
message DeleteResourcePermissionRsp{
	/** do nothing **/
}

/** Set all resource permissions **/
message SetResourcePermissionsRqst{
	string path = 1;
	Permissions permissions = 2;
}

message SetResourcePermissionsRsp{
	/** nothing here **/
}

message SetResourcePermissionRqst{
	string path = 1;
	Permission permission = 2;
}

message SetResourcePermissionRsp{
	/** nothing here **/
}

message AddResourceOwnerRqst{
	string path = 1;
	string owner = 2;
}

message AddResourceOwnerRsp {
	
}

message removeResourceOwnerRqst{
	string path = 1;
	string owner = 2;
}

message removeResourceOwnerRsp {
	
}

enum SubjectType {
	ACCOUNT = 0;
	ROLE = 1;
	PEER = 2;
	GROUP= 3;
	ORGANIZATION = 4;
}
	
message deleteAllAccessRqst {
	string subject = 1;
	SubjectType type = 2;
}

message deleteAllAccessRsp {
	
}

message validateAccessRqst {
	string subject = 1;
	SubjectType type = 2;
	string path = 3; // The ressource path
	string permission = 4; // the name of the permission (read, write, execute...)
}

message validateAccessRsp {
	bool result = 1;
}

message getAccessesRqst {
	string subject = 1;
	SubjectType type = 2;
	string path = 3; // The ressource path
}

message getAccessesRsp {
	repeated string accesses = 1;
}

/**
 * The service to control action and resource access.
 */
service RbacService {
	/** Set the action resources permissions **/
	rpc SetActionResourcesPermission(SetActionResourcesPermissionRqst) returns(SetActionResourcesPermissionRsp);
	
	/** Get the action ressouces permission **/
	rpc GetActionResourcesPermission(GetActionResourcesPermissionRqst) returns(GetActionResourcesPermissionRsp);
	
	/** Set resource permissions this method will replace existing permission at once **/
	rpc SetResourcePermissions(SetResourcePermissionsRqst) returns(SetResourcePermissionsRqst);
	
	/** Delete a resource permissions (when a resource is deleted) **/
	rpc DeleteResourcePermissions(DeleteResourcePermissionsRqst) returns(DeleteResourcePermissionsRqst);
	
	/** Delete a specific resource permission **/
	rpc DeleteResourcePermission(DeleteResourcePermissionRqst) returns(DeleteResourcePermissionRqst);
	
	/** Set specific resource permission  ex. read permission... **/
	rpc SetResourcePermission(SetResourcePermissionRqst) returns(SetResourcePermissionRsp);
	
	/** Get a specific resource access **/
	rpc GetResourcePermission(GetResourcePermissionRqst) returns(GetResourcePermissionRsp);
	
	/** Get resource permissions **/
	rpc GetResourcePermissions(GetResourcePermissionsRqst) returns(GetResourcePermissionsRsp);
	
	/** Add resource owner do nothing if it already exist */
	rpc AddResourceOwner(AddResourceOwnerRqst) returns(AddResourceOwnerRsp);
	
	/** Remove resource owner */
	rpc removeResourceOwner(AddResourceOwnerRqst) returns(AddResourceOwnerRsp);
	
	/** That function must be call when a subject is removed to clean up permissions. */
	rpc deleteAllAccess(deleteAllAccessRqst) returns (deleteAllAccessRsp);
	
	/** Validate if a user can get access to a given ressource for a given operation (read, write...) **/
	rpc validateAccess(validateAccessRqst) returns(validateAccessRsp);
	
	/** Return the list of access for a given subject */
	rpc getAccesses(getAccessesRqst) returns(getAccessesRsp);
}

////////////////////////////////////////////////////////////////////////////////
// Log service
////////////////////////////////////////////////////////////////////////////////

enum LogType{
	INFO_MESSAGE=0;
	ERROR_MESSAGE=1;
}

message LogInfo{
	int64 date = 1;
	LogType type = 2;
	string application = 3;
	string userId = 4;
	string userName = 5;
	string method = 6;
	string message = 7;
}

message LogRqst{
	LogInfo info = 1;
}

message LogRsp{
	bool result=1;
}

message DeleteLogRqst{
	LogInfo log = 1;
}

message DeleteLogRsp{
	bool result=1;
}

message SetLogMethodRqst{
	string method = 1;
}

message SetLogMethodRsp{
	bool result=1;
}

message ResetLogMethodRqst{
	string method = 1;
}

message ResetLogMethodRsp{
	bool result=1;
}

message GetLogMethodsRqst{
}

message GetLogMethodsRsp{
	repeated string methods = 1;
}

message GetLogRqst{
	string query = 1;
}

message GetLogRsp{
	repeated LogInfo info = 1;
}

<<<<<<< HEAD
/**
 * That service is use to manage Globular resource like permissions and accounts
 * or role. The service made use of Persistence service to store various 
 * objects.
 */
service ResourceService {
	
	////////////////////////////////////////////////////////////////////////////
	// Authentication
	////////////////////////////////////////////////////////////////////////////
	
	/** Authenticate a user **/
	rpc Authenticate(AuthenticateRqst) returns(AuthenticateRsp);
	
	/** Synchronize Resource with LDAP if connection exist **/
	rpc SynchronizeLdap(SynchronizeLdapRqst) returns(SynchronizeLdapRsp);
	
	/** Refresh token get a new token **/
	rpc RefreshToken(RefreshTokenRqst) returns(RefreshTokenRsp);
	
		
	////////////////////////////////////////////////////////////////////////////
	// Peer management 
	////////////////////////////////////////////////////////////////////////////
	
	/** Register a peer on the network **/
	rpc RegisterPeer(RegisterPeerRqst) returns (RegisterPeerRsp);
	
	/** Return the list of peers **/
	rpc GetPeers(GetPeersRqst) returns(stream GetPeersRsp);

	/** Remove a peer from the network **/
	rpc DeletePeer(DeletePeerRqst) returns (DeletePeerRsp);
	
	/** Add peer action permission **/
	rpc AddPeerAction(AddPeerActionRqst) returns(AddPeerActionRsp);
	
	/** Remove peer action permission **/
	rpc RemovePeerAction(RemovePeerActionRqst) returns(RemovePeerActionRsp);
	
	////////////////////////////////////////////////////////////////////////////
	// Account management 
	////////////////////////////////////////////////////////////////////////////
	
	/** Register a new Account **/
	rpc RegisterAccount(RegisterAccountRqst) returns (RegisterAccountRsp);
	
	/** Delete an account **/
	rpc DeleteAccount(DeleteAccountRqst) returns(DeleteAccountRsp);
	
	/** Add role to a given account **/
	rpc AddAccountRole(AddAccountRoleRqst) returns(AddAccountRoleRsp);

	/** Remove a role from a given account **/
	rpc RemoveAccountRole(RemoveAccountRoleRqst) returns(RemoveAccountRoleRsp);
	
	////////////////////////////////////////////////////////////////////////////
	// Role management 
	////////////////////////////////////////////////////////////////////////////
	
	/** Create a role with given action list **/
	rpc CreateRole(CreateRoleRqst) returns(CreateRoleRsp);
	
	/** Delete a role with a given id **/
	rpc DeleteRole(DeleteRoleRqst) returns(DeleteRoleRsp);
	
	/** Append an action to existing role. **/
	rpc AddRoleAction(AddRoleActionRqst) returns(AddRoleActionRsp);
	
	/** Remove an action to existing role. **/
	rpc RemoveRoleAction(RemoveRoleActionRqst) returns(RemoveRoleActionRsp);
	
	////////////////////////////////////////////////////////////////////////////
	// Application management 
	////////////////////////////////////////////////////////////////////////////
	
	/** Append an action to existing applications. **/
	rpc AddApplicationAction(AddApplicationActionRqst) returns(AddApplicationActionRsp);
	
	/** Return a json string with all applications informations **/
	rpc GetAllApplicationsInfo(GetAllApplicationsInfoRqst) returns(GetAllApplicationsInfoRsp);
	
	/** Delete an application from the server. **/
	rpc DeleteApplication(DeleteApplicationRqst) returns(DeleteApplicationRsp);
	
	/** Remove an action to existing applications. **/
	rpc RemoveApplicationAction(RemoveApplicationActionRqst) returns(RemoveApplicationActionRsp);
	
	/** Get all actions **/
	rpc GetAllActions(GetAllActionsRqst) returns(GetAllActionsRsp);
	
	////////////////////////////////////////////////////////////////////////////
	// Ressource management 
	////////////////////////////////////////////////////////////////////////////
	
	/** Return the list of all permission **/
	rpc GetPermissions(GetPermissionsRqst) returns(GetPermissionsRsp);
	
	/** Set a file permission, create new one if not already exist. **/
	rpc SetPermission(SetPermissionRqst) returns(SetPermissionRsp);
	
	/** Delete a file permissions **/
	rpc DeletePermissions(DeletePermissionsRqst) returns(DeletePermissionsRsp);
	
	/** Set Resource owner **/
	rpc SetResourceOwner(SetResourceOwnerRqst) returns(SetResourceOwnerRsp);
	
	/** Get the resource owners **/
	rpc GetResourceOwners(GetResourceOwnersRqst) returns(GetResourceOwnersRsp);
	
	/** Delete the resource owner **/
	rpc DeleteResourceOwner(DeleteResourceOwnerRqst) returns(DeleteResourceOwnerRsp);
	
	/** Delete the resource owners **/
	rpc DeleteResourceOwners(DeleteResourceOwnersRqst) returns(DeleteResourceOwnersRsp);
		
	////////////////////////////////////////////////////////////////////////////
	// Validation 
	////////////////////////////////////////////////////////////////////////////
	
	/** Validate a token **/
	rpc ValidateToken(ValidateTokenRqst) returns (ValidateTokenRsp);
	
	/** Validate if user can access a given resource. **/
	rpc ValidateUserResourceAccess(ValidateUserResourceAccessRqst) returns (ValidateUserResourceAccessRsp);
	
	/** Validate if application can access a given ressouce. **/
	rpc ValidateApplicationResourceAccess(ValidateApplicationResourceAccessRqst) returns (ValidateApplicationResourceAccessRsp);
	
	/** Validate if user can access a given method. **/
	rpc ValidateUserAccess(ValidateUserAccessRqst) returns (ValidateUserAccessRsp);
	
	/** Validate if application can access a given method. **/
	rpc ValidateApplicationAccess(ValidateApplicationAccessRqst) returns (ValidateApplicationAccessRsp);
		
	/** Validate if a peer can access a given method. **/
	rpc ValidatePeerAccess(ValidatePeerAccessRqst) returns (ValidatePeerAccessRsp);
	
	/** Validate if a peer can access a given resource. **/
	rpc ValidatePeerResourceAccess(ValidatePeerResourceAccessRqst) returns (ValidatePeerResourceAccessRsp);
	
	////////////////////////////////////////////////////////////////////////////
	// Permissions 
	////////////////////////////////////////////////////////////////////////////
	
	/** Delete all permission for a given account **/
	rpc DeleteAccountPermissions(DeleteAccountPermissionsRqst) returns(DeleteAccountPermissionsRsp);
	
	/** Delete all permission for a given role **/
	rpc DeleteRolePermissions(DeleteRolePermissionsRqst) returns(DeleteRolePermissionsRsp);
	
	/** Set resource action permission **/
	rpc SetActionPermission(SetActionPermissionRqst) returns(SetActionPermissionRsp);
	
	/** Remove resource action permission **/
	rpc RemoveActionPermission(RemoveActionPermissionRqst) returns(RemoveActionPermissionRsp);
=======
message ClearAllLogRqst{
	LogType type = 1;
}

message ClearAllLogRsp{
	bool result=1;
}

service LogService {
	/** Set a method into the log... **/
	rpc Log(LogRqst) returns(LogRsp);
>>>>>>> a624c611
	
	/** Get resource action permission **/
	rpc GetActionPermission(GetActionPermissionRqst) returns(GetActionPermissionRsp);
	
<<<<<<< HEAD
	/** Get all resources */
	rpc GetResources(GetResourcesRqst) returns(stream GetResourcesRsp);
	
	/** Set a resource from a client (custom service) to globular */
	rpc SetResource(SetResourceRqst) returns(SetResourceRsp);
	
	/** Remove a resource from a client (custom service) to globular */
	rpc RemoveResource(RemoveResourceRqst) returns(RemoveResourceRsp);

	////////////////////////////////////////////////////////////////////////////
	// Deprecated made use of generic ressource validation function instead.
	////////////////////////////////////////////////////////////////////////////
	
	/** Create Permission for a dir (recursive) **/
	rpc CreateDirPermissions(CreateDirPermissionsRqst) returns(CreateDirPermissionsRsp);
	
	/** Rename file/dir permission **/
	rpc RenameFilePermission(RenameFilePermissionRqst) returns(RenameFilePermissionRsp);
	
	/** Delete Permission for a dir (recursive) **/
	rpc DeleteDirPermissions(DeleteDirPermissionsRqst) returns(DeleteDirPermissionsRsp);
	
	/** Delete a single file permission **/
	rpc DeleteFilePermissions(DeleteFilePermissionsRqst) returns(DeleteFilePermissionsRsp);
	
	/** Retrun a json string with all file info **/
	rpc GetAllFilesInfo(GetAllFilesInfoRqst) returns(GetAllFilesInfoRsp);
}

service LogService {
	/** Set a method into the log... **/
	rpc Log(LogRqst) returns(LogRsp);
	
	/** Get the list of logs **/
	rpc GetLog(GetLogRqst) returns(stream GetLogRsp);

	/** Delete a single log entry **/
	rpc DeleteLog(DeleteLogRqst) returns(DeleteLogRsp);
	
=======
>>>>>>> a624c611
	/** Delete all log **/
	rpc ClearAllLog(ClearAllLogRqst) returns(ClearAllLogRsp);
}<|MERGE_RESOLUTION|>--- conflicted
+++ resolved
@@ -368,9 +368,6 @@
 	string action = 2;
 }
 
-<<<<<<< HEAD
-////////////////// Resource //////////////////
-=======
 message RemovePeerActionRsp{
 	bool result = 1;
 }
@@ -564,7 +561,6 @@
 message GetResourcePermissionsRsp{
 	Permissions permissions = 1;
 }
->>>>>>> a624c611
 
 /** Delete a resource permissions **/
 message DeleteResourcePermissionsRqst{
@@ -783,164 +779,6 @@
 	repeated LogInfo info = 1;
 }
 
-<<<<<<< HEAD
-/**
- * That service is use to manage Globular resource like permissions and accounts
- * or role. The service made use of Persistence service to store various 
- * objects.
- */
-service ResourceService {
-	
-	////////////////////////////////////////////////////////////////////////////
-	// Authentication
-	////////////////////////////////////////////////////////////////////////////
-	
-	/** Authenticate a user **/
-	rpc Authenticate(AuthenticateRqst) returns(AuthenticateRsp);
-	
-	/** Synchronize Resource with LDAP if connection exist **/
-	rpc SynchronizeLdap(SynchronizeLdapRqst) returns(SynchronizeLdapRsp);
-	
-	/** Refresh token get a new token **/
-	rpc RefreshToken(RefreshTokenRqst) returns(RefreshTokenRsp);
-	
-		
-	////////////////////////////////////////////////////////////////////////////
-	// Peer management 
-	////////////////////////////////////////////////////////////////////////////
-	
-	/** Register a peer on the network **/
-	rpc RegisterPeer(RegisterPeerRqst) returns (RegisterPeerRsp);
-	
-	/** Return the list of peers **/
-	rpc GetPeers(GetPeersRqst) returns(stream GetPeersRsp);
-
-	/** Remove a peer from the network **/
-	rpc DeletePeer(DeletePeerRqst) returns (DeletePeerRsp);
-	
-	/** Add peer action permission **/
-	rpc AddPeerAction(AddPeerActionRqst) returns(AddPeerActionRsp);
-	
-	/** Remove peer action permission **/
-	rpc RemovePeerAction(RemovePeerActionRqst) returns(RemovePeerActionRsp);
-	
-	////////////////////////////////////////////////////////////////////////////
-	// Account management 
-	////////////////////////////////////////////////////////////////////////////
-	
-	/** Register a new Account **/
-	rpc RegisterAccount(RegisterAccountRqst) returns (RegisterAccountRsp);
-	
-	/** Delete an account **/
-	rpc DeleteAccount(DeleteAccountRqst) returns(DeleteAccountRsp);
-	
-	/** Add role to a given account **/
-	rpc AddAccountRole(AddAccountRoleRqst) returns(AddAccountRoleRsp);
-
-	/** Remove a role from a given account **/
-	rpc RemoveAccountRole(RemoveAccountRoleRqst) returns(RemoveAccountRoleRsp);
-	
-	////////////////////////////////////////////////////////////////////////////
-	// Role management 
-	////////////////////////////////////////////////////////////////////////////
-	
-	/** Create a role with given action list **/
-	rpc CreateRole(CreateRoleRqst) returns(CreateRoleRsp);
-	
-	/** Delete a role with a given id **/
-	rpc DeleteRole(DeleteRoleRqst) returns(DeleteRoleRsp);
-	
-	/** Append an action to existing role. **/
-	rpc AddRoleAction(AddRoleActionRqst) returns(AddRoleActionRsp);
-	
-	/** Remove an action to existing role. **/
-	rpc RemoveRoleAction(RemoveRoleActionRqst) returns(RemoveRoleActionRsp);
-	
-	////////////////////////////////////////////////////////////////////////////
-	// Application management 
-	////////////////////////////////////////////////////////////////////////////
-	
-	/** Append an action to existing applications. **/
-	rpc AddApplicationAction(AddApplicationActionRqst) returns(AddApplicationActionRsp);
-	
-	/** Return a json string with all applications informations **/
-	rpc GetAllApplicationsInfo(GetAllApplicationsInfoRqst) returns(GetAllApplicationsInfoRsp);
-	
-	/** Delete an application from the server. **/
-	rpc DeleteApplication(DeleteApplicationRqst) returns(DeleteApplicationRsp);
-	
-	/** Remove an action to existing applications. **/
-	rpc RemoveApplicationAction(RemoveApplicationActionRqst) returns(RemoveApplicationActionRsp);
-	
-	/** Get all actions **/
-	rpc GetAllActions(GetAllActionsRqst) returns(GetAllActionsRsp);
-	
-	////////////////////////////////////////////////////////////////////////////
-	// Ressource management 
-	////////////////////////////////////////////////////////////////////////////
-	
-	/** Return the list of all permission **/
-	rpc GetPermissions(GetPermissionsRqst) returns(GetPermissionsRsp);
-	
-	/** Set a file permission, create new one if not already exist. **/
-	rpc SetPermission(SetPermissionRqst) returns(SetPermissionRsp);
-	
-	/** Delete a file permissions **/
-	rpc DeletePermissions(DeletePermissionsRqst) returns(DeletePermissionsRsp);
-	
-	/** Set Resource owner **/
-	rpc SetResourceOwner(SetResourceOwnerRqst) returns(SetResourceOwnerRsp);
-	
-	/** Get the resource owners **/
-	rpc GetResourceOwners(GetResourceOwnersRqst) returns(GetResourceOwnersRsp);
-	
-	/** Delete the resource owner **/
-	rpc DeleteResourceOwner(DeleteResourceOwnerRqst) returns(DeleteResourceOwnerRsp);
-	
-	/** Delete the resource owners **/
-	rpc DeleteResourceOwners(DeleteResourceOwnersRqst) returns(DeleteResourceOwnersRsp);
-		
-	////////////////////////////////////////////////////////////////////////////
-	// Validation 
-	////////////////////////////////////////////////////////////////////////////
-	
-	/** Validate a token **/
-	rpc ValidateToken(ValidateTokenRqst) returns (ValidateTokenRsp);
-	
-	/** Validate if user can access a given resource. **/
-	rpc ValidateUserResourceAccess(ValidateUserResourceAccessRqst) returns (ValidateUserResourceAccessRsp);
-	
-	/** Validate if application can access a given ressouce. **/
-	rpc ValidateApplicationResourceAccess(ValidateApplicationResourceAccessRqst) returns (ValidateApplicationResourceAccessRsp);
-	
-	/** Validate if user can access a given method. **/
-	rpc ValidateUserAccess(ValidateUserAccessRqst) returns (ValidateUserAccessRsp);
-	
-	/** Validate if application can access a given method. **/
-	rpc ValidateApplicationAccess(ValidateApplicationAccessRqst) returns (ValidateApplicationAccessRsp);
-		
-	/** Validate if a peer can access a given method. **/
-	rpc ValidatePeerAccess(ValidatePeerAccessRqst) returns (ValidatePeerAccessRsp);
-	
-	/** Validate if a peer can access a given resource. **/
-	rpc ValidatePeerResourceAccess(ValidatePeerResourceAccessRqst) returns (ValidatePeerResourceAccessRsp);
-	
-	////////////////////////////////////////////////////////////////////////////
-	// Permissions 
-	////////////////////////////////////////////////////////////////////////////
-	
-	/** Delete all permission for a given account **/
-	rpc DeleteAccountPermissions(DeleteAccountPermissionsRqst) returns(DeleteAccountPermissionsRsp);
-	
-	/** Delete all permission for a given role **/
-	rpc DeleteRolePermissions(DeleteRolePermissionsRqst) returns(DeleteRolePermissionsRsp);
-	
-	/** Set resource action permission **/
-	rpc SetActionPermission(SetActionPermissionRqst) returns(SetActionPermissionRsp);
-	
-	/** Remove resource action permission **/
-	rpc RemoveActionPermission(RemoveActionPermissionRqst) returns(RemoveActionPermissionRsp);
-=======
 message ClearAllLogRqst{
 	LogType type = 1;
 }
@@ -952,53 +790,10 @@
 service LogService {
 	/** Set a method into the log... **/
 	rpc Log(LogRqst) returns(LogRsp);
->>>>>>> a624c611
 	
 	/** Get resource action permission **/
 	rpc GetActionPermission(GetActionPermissionRqst) returns(GetActionPermissionRsp);
 	
-<<<<<<< HEAD
-	/** Get all resources */
-	rpc GetResources(GetResourcesRqst) returns(stream GetResourcesRsp);
-	
-	/** Set a resource from a client (custom service) to globular */
-	rpc SetResource(SetResourceRqst) returns(SetResourceRsp);
-	
-	/** Remove a resource from a client (custom service) to globular */
-	rpc RemoveResource(RemoveResourceRqst) returns(RemoveResourceRsp);
-
-	////////////////////////////////////////////////////////////////////////////
-	// Deprecated made use of generic ressource validation function instead.
-	////////////////////////////////////////////////////////////////////////////
-	
-	/** Create Permission for a dir (recursive) **/
-	rpc CreateDirPermissions(CreateDirPermissionsRqst) returns(CreateDirPermissionsRsp);
-	
-	/** Rename file/dir permission **/
-	rpc RenameFilePermission(RenameFilePermissionRqst) returns(RenameFilePermissionRsp);
-	
-	/** Delete Permission for a dir (recursive) **/
-	rpc DeleteDirPermissions(DeleteDirPermissionsRqst) returns(DeleteDirPermissionsRsp);
-	
-	/** Delete a single file permission **/
-	rpc DeleteFilePermissions(DeleteFilePermissionsRqst) returns(DeleteFilePermissionsRsp);
-	
-	/** Retrun a json string with all file info **/
-	rpc GetAllFilesInfo(GetAllFilesInfoRqst) returns(GetAllFilesInfoRsp);
-}
-
-service LogService {
-	/** Set a method into the log... **/
-	rpc Log(LogRqst) returns(LogRsp);
-	
-	/** Get the list of logs **/
-	rpc GetLog(GetLogRqst) returns(stream GetLogRsp);
-
-	/** Delete a single log entry **/
-	rpc DeleteLog(DeleteLogRqst) returns(DeleteLogRsp);
-	
-=======
->>>>>>> a624c611
 	/** Delete all log **/
 	rpc ClearAllLog(ClearAllLogRqst) returns(ClearAllLogRsp);
 }