--- conflicted
+++ resolved
@@ -353,22 +353,8 @@
 
 
 ///////////////////////////////////// File operations /////////////////////////////////
-<<<<<<< HEAD
-/**
- * 
- * @param path The path where on the server to upload the files.
- * @param files The list of files to upload
- * @param completeHandler The complete handler
- * @param errorHandler The error handler.
- * @param progressHandler The progress handler
- * @param abortHandler The abort handler.
- * see example at https://codepen.io/PerfectIsShit/pen/zogMXP
- */
-export function uploadFiles(path: string, files: File[], completeHandler: ()=>void, errorHandler?:(event:any)=>void, progressHandler?: (event: any)=>void, abortHandler?: (event: any)=>void) {
-=======
 
 export function uploadFiles(path: string, files: File[], callback: () => void, onerror?: (evt:any)=>void, onprogress?: (evt:any)=>void, port?:number) {
->>>>>>> 53fd93ed
   const fd = new FormData();
 
   // add all selected files
@@ -380,22 +366,12 @@
 
   // create the request
   const xhr = new XMLHttpRequest();
-<<<<<<< HEAD
-
-  // Connect handling functions.
-  xhr.upload.addEventListener("progress", progressHandler, false);
-  xhr.addEventListener("error", errorHandler, false);
-  xhr.addEventListener("abort", abortHandler, false);
-
-  // The load event...
-=======
   xhr.onerror = onerror
   xhr.onprogress = onprogress
   xhr.onloadend = callback
   
 /*
   // Start download...
->>>>>>> 53fd93ed
   xhr.onload = () => {
     if (xhr.status >= 200 && xhr.status < 300) {
       // we done! I will use the rename file event to refresh the directory...
