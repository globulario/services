--- conflicted
+++ resolved
@@ -756,10 +756,6 @@
 			return err
 		}
 	}
-<<<<<<< HEAD
-	fmt.Println("-------------> file association ", file_association)
-=======
->>>>>>> 1eb0ed2f
 
 	title_data, err := srv.associations[indexPath].GetItem(titleId)
 	title_association := &fileTileAssociation{ID: titleId, Titles: []string{}, Paths: []string{}}
