--- conflicted
+++ resolved
@@ -408,13 +408,7 @@
 				break
 			}
 		}
-<<<<<<< HEAD
-
 		if deleted {
-
-=======
-		if deleted {
->>>>>>> 235e4b88
 			// mbox.Messages = append(mbox.Messages[:i], mbox.Messages[i+1:]...)
 			connectionId := mbox.user + "_db"
 			err := Store.DeleteOne(connectionId, connectionId, mbox.name, `{"Uid":`+Utility.ToString(msg.Uid)+`}`, "")
