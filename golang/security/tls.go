package security

import (
	"crypto/ecdsa"
	"crypto/elliptic"
	"crypto/rand"
	"crypto/x509"
	"encoding/base64"
	"encoding/pem"
	"errors"
	"fmt"
	"io/ioutil"
	"log"
	"net/http"
	"os"
	"os/exec"
	"strconv"
	"strings"

	"github.com/davecourtois/Utility"
	config_ "github.com/globulario/services/golang/config"
)

var (
	Root       = config_.GetRootDir()
	ConfigPath = config_.GetConfigDir() + "/config.json"
	keyPath    = config_.GetConfigDir() + "/keys"
)

/**
 * Get the ca certificate
 */
 func getCaCertificate(address string, port int) (string, error) {
	// try with http
	certificate, err := getCaCertificate_(address, port, "http")
	if err == nil {
		return certificate, nil
	}

	// try https
	certificate, err = getCaCertificate_(address, port, "https")
	if err == nil {
		return certificate, nil
	}

	return "", nil
}

/**
 * Get the ca certificate
 */
func getCaCertificate_(address string, port int, protocol string) (string, error) {

	if len(address) == 0 {
		return "", errors.New("no address was given")
	}

	// Here I will get the configuration information from http...
	var resp *http.Response
	var err error
	

	// I will firt try with http protocol...
	var caAddress = protocol + "://" + address + ":" + Utility.ToString(port) + "/get_ca_certificate"
	fmt.Println("get ca certificate: ", caAddress)
	resp, err = http.Get(caAddress)
	if err != nil {
<<<<<<< HEAD
		// Now I will try with https...
		caAddress = "https://" + address + ":" + Utility.ToString(port) + "/get_ca_certificate"
		fmt.Println("get ca certificate: ", caAddress)
		resp, err = http.Get(caAddress)
		if err != nil {
			return "", err
		}
=======
		return "", err
>>>>>>> f3d0be41
	}

	defer resp.Body.Close()
	if resp.StatusCode == http.StatusCreated {
		bodyBytes, err := ioutil.ReadAll(resp.Body)
		if err != nil {
			log.Fatal(err)
		}
		return string(bodyBytes), nil
	}

	return "", errors.New("fail to retreive ca certificate with error " + Utility.ToString(resp.StatusCode))
}


func signCaCertificate(address string, csr string, port int) (string, error) {
	certificate, err := signCaCertificate_(address, csr, port, "http")
	if err == nil {
		return certificate, nil
	}

	certificate, err = signCaCertificate_(address, csr, port, "https")
	if err == nil {
		return certificate, nil
	}

	return "", err
}

func signCaCertificate_(address string, csr string, port int, protocol string) (string, error) {

	if len(address) == 0 {
		return "", errors.New("no address was given")
	}

	csr_str := base64.StdEncoding.EncodeToString([]byte(csr))
	// Here I will get the configuration information from http...
	var resp *http.Response
	var err error
	var signCertificateAddress = protocol + "://" + address + ":" + Utility.ToString(port) + "/sign_ca_certificate"
	resp, err = http.Get(signCertificateAddress + "?csr=" + csr_str)
	if err != nil {
			return "", err
	}

	defer resp.Body.Close()

	if resp.StatusCode == http.StatusCreated {
		bodyBytes, err := ioutil.ReadAll(resp.Body)
		if err != nil {
			log.Fatal(err)
		}

		return string(bodyBytes), nil
	}

	return "", errors.New("fail to sign ca certificate with error " + Utility.ToString(resp.StatusCode))
}

//////////////////////////////// Certificate Authority /////////////////////////
func InstallCertificates(domain string, port int, path string) (string, string, string, error) {
	return getCredentialConfig(path, domain, "", "", "", "", []interface{}{}, port)
}

/**
 * Return the credential configuration.
 */
func getCredentialConfig(path string, domain string, country string, state string, city string, organization string, alternateDomains []interface{}, port int) (keyPath string, certPath string, caPath string, err error) {

	log.Println("get credential config for domain: ", domain)
	// TODO Clarify the use of the password here.
	pwd := "1111"

	err = Utility.CreateDirIfNotExist(path)
	if err != nil {
		log.Println(err)
		return "", "", "", err
	}

	// I will connect to the certificate authority of the server where the application must
	// be deployed. Certificate autority run wihtout tls.

	// Get the ca.crt certificate.
	ca_crt, err := getCaCertificate(domain, port)
	if err != nil {
		return "", "", "", err
	}

	// Return the existing paths...
	if Utility.Exists(path) &&
		Utility.Exists(path+"/client.pem") &&
		Utility.Exists(path+"/client.crt") &&
		Utility.Exists(path+"/ca.crt") {

		local_ca_crt_checksum := Utility.CreateFileChecksum(path + "/ca.crt")
		remote_ca_crt_checksum := Utility.CreateDataChecksum([]byte(ca_crt))

		if local_ca_crt_checksum != remote_ca_crt_checksum {
			// Remove local and recreate new certificate...
			fmt.Println("Renew Certificates....")
			os.RemoveAll(path)
			err = Utility.CreateDirIfNotExist(path)
			if err != nil {
				log.Println(err)
				return "", "", "", err
			}
		} else {

			keyPath = path + "/client.pem"
			certPath = path + "/client.crt"
			caPath = path + "/ca.crt"
			return
		}
	}

	// Write the ca.crt file on the disk
	err = ioutil.WriteFile(path+"/ca.crt", []byte(ca_crt), 0444)
	if err != nil {
		return "", "", "", err
	}

	// Now I will generate the certificate for the client...
	// Step 1: Generate client private key.
	err = GenerateClientPrivateKey(path, pwd)
	if err != nil {
		return "", "", "", err
	}

	alternateDomains_ := make([]string, 0)
	for i := 0; i < len(alternateDomains); i++ {
		alternateDomains_ = append(alternateDomains_, alternateDomains[i].(string))
	}

	// generate the SAN file
	err = GenerateSanConfig(domain, path, country, state, city, organization, alternateDomains_)
	if err != nil {
		return "", "", "", err
	}

	// Step 2: Generate the client signing request.
	err = GenerateClientCertificateSigningRequest(path, pwd, domain)
	if err != nil {
		return "", "", "", err
	}

	// Step 3: Generate client signed certificate.
	client_csr, err := ioutil.ReadFile(path + "/client.csr")
	if err != nil {
		return "", "", "", err
	}

	// Sign the certificate from the server ca...
	client_crt, err := signCaCertificate(domain, string(client_csr), Utility.ToInt(port))
	if err != nil {
		return "", "", "", err
	}

	// Write bact the client certificate in file on the disk
	err = ioutil.WriteFile(path+"/client.crt", []byte(client_crt), 0444)
	if err != nil {
		return "", "", "", err
	}

	// Now ask the ca to sign the certificate.

	// Step 4: Convert to pem format.
	err = KeyToPem("client", path, pwd)
	if err != nil {
		return "", "", "", err
	}

	// set the credential paths.
	keyPath = path + "/client.pem"
	certPath = path + "/client.crt"
	caPath = path + "/ca.crt"
	fmt.Println("Certificate was succefully install for ", domain)
	return
}

// Generate the Certificate Authority private key file (this shouldn't be shared in real life)
func GenerateAuthorityPrivateKey(path string, pwd string) error {
	if Utility.Exists(path + "/ca.key") {
		return nil
	}

	cmd := "openssl"
	args := make([]string, 0)
	args = append(args, "genrsa")
	args = append(args, "-passout")
	args = append(args, "pass:"+pwd)
	args = append(args, "-des3")
	args = append(args, "-out")
	args = append(args, path+"/ca.key")
	args = append(args, "4096")

	err := exec.Command(cmd, args...).Run()
	if err != nil || !Utility.Exists(path+"/ca.key") {
		if err == nil {
			err = errors.New("fail to generate the Authority private key " + path + "/ca.key")
		}

		return err
	}
	return nil
}

// Certificate Authority trust certificate (this should be shared with users)
func GenerateAuthorityTrustCertificate(path string, pwd string, expiration_delay int, domain string) error {
	if Utility.Exists(path + "/ca.crt") {
		return nil
	}

	cmd := "openssl"
	args := make([]string, 0)
	args = append(args, "req")
	args = append(args, "-passin")
	args = append(args, "pass:"+pwd)
	args = append(args, "-new")
	args = append(args, "-x509")
	args = append(args, "-days")
	args = append(args, strconv.Itoa(expiration_delay))
	args = append(args, "-key")
	args = append(args, path+"/ca.key")
	args = append(args, "-out")
	args = append(args, path+"/ca.crt")
	args = append(args, "-subj")
	args = append(args, "/CN=Root CA")

	err := exec.Command(cmd, args...).Run()
	if err != nil || !Utility.Exists(path+"/ca.crt") {
		if err == nil {
			err = errors.New("fail to generate the trust certificate " + path + "/ca.crt")
		}

		return err
	}

	return nil
}

/////////////////////// Server Keys //////////////////////////////////////////

// Server private key, password protected (this shoudn't be shared)
func GenerateSeverPrivateKey(path string, pwd string) error {
	if Utility.Exists(path + "/server.key") {
		return nil
	}
	cmd := "openssl"
	args := make([]string, 0)
	args = append(args, "genrsa")
	args = append(args, "-passout")
	args = append(args, "pass:"+pwd)
	args = append(args, "-des3")
	args = append(args, "-out")
	args = append(args, path+"/server.key")
	args = append(args, "4096")

	err := exec.Command(cmd, args...).Run()
	if err != nil || !Utility.Exists(path+"/server.key") {
		if err == nil {
			err = errors.New("fail to generate server private key " + path + "/server.key")
		}

		return err
	}
	return nil
}

// Generate client private key and certificate.
func GenerateClientPrivateKey(path string, pwd string) error {
	if Utility.Exists(path + "/client.key") {
		return nil
	}

	cmd := "openssl"
	args := make([]string, 0)
	args = append(args, "genrsa")
	args = append(args, "-passout")
	args = append(args, "pass:"+pwd)
	args = append(args, "-des3")
	args = append(args, "-out")
	args = append(args, path+"/client.pass.key")
	args = append(args, "4096")

	err := exec.Command(cmd, args...).Run()
	if err != nil || !Utility.Exists(path+"/client.pass.key") {
		if err == nil {
			err = errors.New("fail to generate client private key " + path + "/client.pass.key")
		}

		return err
	}

	args = make([]string, 0)
	args = append(args, "rsa")
	args = append(args, "-passin")
	args = append(args, "pass:"+pwd)
	args = append(args, "-in")
	args = append(args, path+"/client.pass.key")
	args = append(args, "-out")
	args = append(args, path+"/client.key")

	err = exec.Command(cmd, args...).Run()
	if err != nil || !Utility.Exists(path+"/client.key") {
		if err == nil {
			err = errors.New("fail to generate client private key " + path + "/client.key")
		}

		return err
	}

	// Remove the file.
	err = os.Remove(path + "/client.pass.key")
	if err != nil {
		return errors.New("fail to remove intermediate key client.pass.key")
	}
	return nil
}

func GenerateClientCertificateSigningRequest(path string, pwd string, domain string) error {
	if Utility.Exists(path + "/client.csr") {
		return nil
	}

	cmd := "openssl"
	args := make([]string, 0)
	args = append(args, "req")
	args = append(args, "-new")
	args = append(args, "-key")
	args = append(args, path+"/client.key")
	args = append(args, "-out")
	args = append(args, path+"/client.csr")
	args = append(args, "-subj")
	args = append(args, "/CN="+domain)
	args = append(args, "-config")
	args = append(args, path+"/san.conf")

	err := exec.Command(cmd, args...).Run()

	if err != nil || !Utility.Exists(path+"/client.csr") {
		if err == nil {
			err = errors.New("fail to generate client certificate signing request " + path + "/client.key")
		}

		return err
	}

	return nil
}

func GenerateSignedClientCertificate(path string, pwd string, expiration_delay int) error {

	if Utility.Exists(path + "/client.crt") {
		return nil
	}

	cmd := "openssl"
	args := make([]string, 0)
	args = append(args, "x509")
	args = append(args, "-req")
	args = append(args, "-passin")
	args = append(args, "pass:"+pwd)
	args = append(args, "-days")
	args = append(args, strconv.Itoa(expiration_delay))
	args = append(args, "-in")
	args = append(args, path+"/client.csr")
	args = append(args, "-CA")
	args = append(args, path+"/ca.crt")
	args = append(args, "-CAkey")
	args = append(args, path+"/ca.key")
	args = append(args, "-set_serial")
	args = append(args, "01")
	args = append(args, "-out")
	args = append(args, path+"/client.crt")
	args = append(args, "-extfile")
	args = append(args, path+"/san.conf")
	args = append(args, "-extensions")
	args = append(args, "v3_req")

	err := exec.Command(cmd, args...).Run()
	if err != nil || !Utility.Exists(path+"/client.crt") {
		if err == nil {
			err = errors.New("fail to get the signed server certificate " + path + "/client.key")
		}

		return err
	}

	return nil
}

func GenerateSanConfig(domain, path, country, state, city, organization string, alternateDomains []string) error {

	config := fmt.Sprintf(`
[req]
distinguished_name = req_distinguished_name
req_extensions = v3_req
prompt = no

[req_distinguished_name]
C = %s
ST =  %s
L =  %s
O	=  %s
CN =  %s

[v3_req]
# Extensions to add to a certificate request
basicConstraints = CA:FALSE
keyUsage = nonRepudiation, digitalSignature, keyEncipherment
subjectAltName = @alt_names

[alt_names]
`, country, state, city, organization, domain)
	// TODO filter wild card domains here ...
	if !Utility.Contains(alternateDomains, domain) {
		alternateDomains = append(alternateDomains, domain)
	}

	// set alternate domain
	for i := 0; i < len(alternateDomains); i++ {
		config += fmt.Sprintf("DNS.%d = %s \n", i, alternateDomains[i])
	}

	if Utility.Exists(path + "/san.conf") {
		return nil
	}

	f, err := os.Create(path + "/san.conf")
	if err != nil {
		return err
	}
	defer f.Close()

	_, err = f.WriteString(config)

	return err
}

// Server certificate signing request (this should be shared with the CA owner)
func GenerateServerCertificateSigningRequest(path string, pwd string, domain string) error {

	if Utility.Exists(path + "/server.crs") {
		return nil
	}

	cmd := "openssl"
	args := make([]string, 0)
	args = append(args, "req")
	args = append(args, "-passin")
	args = append(args, "pass:"+pwd)
	args = append(args, "-new")
	args = append(args, "-key")
	args = append(args, path+"/server.key")
	args = append(args, "-out")
	args = append(args, path+"/server.csr")
	args = append(args, "-subj")
	args = append(args, "/CN="+domain)
	args = append(args, "-config")
	args = append(args, path+"/san.conf")

	err := exec.Command(cmd, args...).Run()
	if err != nil || !Utility.Exists(path+"/server.csr") {
		if err == nil {
			err = errors.New("fail to generate server certificate signing request" + path + "/client.key")
		}

		return err
	}

	return nil
}

// Server certificate signed by the CA (this would be sent back to the client by the CA owner)
func GenerateSignedServerCertificate(path string, pwd string, expiration_delay int) error {

	if Utility.Exists(path + "/server.crt") {
		return nil
	}

	cmd := "openssl"
	args := make([]string, 0)
	args = append(args, "x509")
	args = append(args, "-req")
	args = append(args, "-passin")
	args = append(args, "pass:"+pwd)
	args = append(args, "-days")
	args = append(args, strconv.Itoa(expiration_delay))
	args = append(args, "-in")
	args = append(args, path+"/server.csr")
	args = append(args, "-CA")
	args = append(args, path+"/ca.crt")
	args = append(args, "-CAkey")
	args = append(args, path+"/ca.key")
	args = append(args, "-set_serial")
	args = append(args, "01")
	args = append(args, "-out")
	args = append(args, path+"/server.crt")
	args = append(args, "-extfile")
	args = append(args, path+"/san.conf")
	args = append(args, "-extensions")
	args = append(args, "v3_req")

	err := exec.Command(cmd, args...).Run()
	if err != nil || !Utility.Exists(path+"/server.crt") {
		if err == nil {
			err = errors.New("fail to get the signed server certificate" + path + "/server.key")
		}

		return err

	}

	return nil
}

// Conversion of server.key into a format gRpc likes (this shouldn't be shared)
func KeyToPem(name string, path string, pwd string) error {
	if Utility.Exists(path + "/" + name + ".pem") {
		return nil
	}

	cmd := "openssl"
	args := make([]string, 0)
	args = append(args, "pkcs8")
	args = append(args, "-topk8")
	args = append(args, "-nocrypt")
	args = append(args, "-passin")
	args = append(args, "pass:"+pwd)
	args = append(args, "-in")
	args = append(args, path+"/"+name+".key")
	args = append(args, "-out")
	args = append(args, path+"/"+name+".pem")

	err := exec.Command(cmd, args...).Run()
	if err != nil || !Utility.Exists(path+"/"+name+".key") {
		if err == nil {
			err = errors.New("Fail to generate " + name + ".pem key from " + name + ".key")
		}

		return err
	}

	return nil
}

/**
 * That function is use to generate services certificates.
 * Private ca.key, server.key, server.pem, server.crt
 * Share ca.crt (needed by the client), server.csr (needed by the CA)
 */
func GenerateServicesCertificates(pwd string, expiration_delay int, domain string, path string, country string, state string, city string, organization string, alternateDomains []interface{}) error {
	if Utility.Exists(path + "/client.crt") {
		return nil // certificate are already created.
	}
	alternateDomains_ := make([]string, 0)
	for i := 0; i < len(alternateDomains); i++ {
		alternateDomains_ = append(alternateDomains_, alternateDomains[i].(string))
	}

	// Generate the SAN configuration.
	err := GenerateSanConfig(domain, path, country, state, city, organization, alternateDomains_)
	if err != nil {
		log.Println(err)
		return err
	}
	err = GenerateAuthorityPrivateKey(path, pwd)
	if err != nil {
		log.Println(err)
		return err
	}
	err = GenerateAuthorityTrustCertificate(path, pwd, expiration_delay, domain)
	if err != nil {
		log.Println(err)
		return err
	}
	err = GenerateSeverPrivateKey(path, pwd)
	if err != nil {
		log.Println(err)
		return err
	}
	err = GenerateServerCertificateSigningRequest(path, pwd, domain)
	if err != nil {
		log.Println(err)
		return err
	}
	err = GenerateSignedServerCertificate(path, pwd, expiration_delay)
	if err != nil {
		log.Println(err)
		return err
	}
	err = KeyToPem("server", path, pwd)
	if err != nil {
		log.Println(err)
		return err
	}
	err = GenerateClientPrivateKey(path, pwd)
	if err != nil {
		log.Println(err)
		return err
	}
	err = GenerateClientCertificateSigningRequest(path, pwd, domain)
	if err != nil {
		log.Println(err)
		return err
	}
	err = GenerateSignedClientCertificate(path, pwd, expiration_delay)
	if err != nil {
		log.Println(err)
		return err
	}
	err = KeyToPem("client", path, pwd)
	if err != nil {
		log.Println(err)
		return err
	}
	return nil
}

////////////////////////////////////////////////////////////////////////////////////
// Peer key generation. Diffie-Hellman
//
// https://www.youtube.com/watch?v=NmM9HA2MQGI&ab_channel=Computerphile
//
////////////////////////////////////////////////////////////////////////////////////
func DeletePublicKey(id string) error {
	_, err := os.ReadFile(keyPath + "/" + id + "_public")
	if err != nil {
		return err
	}

	return os.Remove(keyPath + "/" + id + "_public")
}

/**
 * Generate keys and save it at given path.
 */
func GeneratePeerKeys(id string) error {

	id = strings.ReplaceAll(id, ":", "_")

	if Utility.Exists(keyPath + "/" + id + "_private") {
		return nil // not realy an error the key already exist.
	}

	// Use ecdsa to generate a key pair
	privateKey, err := ecdsa.GenerateKey(elliptic.P521(), rand.Reader)
	if err != nil {
		return err
	}

	// Use 509
	private, err := x509.MarshalECPrivateKey(privateKey) //here
	if err != nil {
		return err
	}

	//pem
	block := pem.Block{
		Type:  "esdsa private key",
		Bytes: private,
	}

	err = Utility.CreateDirIfNotExist(keyPath)
	if err != nil {
		return err
	}

	file, err := os.Create(keyPath + "/" + id + "_private")
	if err != nil {
		return err
	}
	err = pem.Encode(file, &block)
	if err != nil {
		return err
	}

	defer file.Close()

	// Handle the public key
	public := privateKey.PublicKey

	//x509 serialization
	publicKey, err := x509.MarshalPKIXPublicKey(&public)
	if err != nil {
		return err
	}

	//pem
	public_block := pem.Block{
		Type:  "ecdsa public key",
		Bytes: publicKey,
	}

	file, err = os.Create(keyPath + "/" + id + "_public")
	if err != nil {
		return err
	}

	//pem encoding
	err = pem.Encode(file, &public_block)
	if err != nil {
		return err
	}

	return nil
}

// Keep the local key in memory...
var (
	localKey = []byte{}
)

/**
 * Return the local jwt key
 */
func GetLocalKey() ([]byte, error) {
	if len(localKey) > 0 {
		return localKey, nil
	}

	macAddress, err := Utility.MyMacAddr(Utility.MyLocalIP())
	if err != nil {
		return nil, err
	}

	// In that case the public key will be use as a token key...
	// That token will be valid on the peer itself.
	id := strings.ReplaceAll(macAddress, ":", "_")
	if !Utility.Exists(keyPath + "/" + id + "_public") {
		return nil, errors.New("no public key found at path " + keyPath + "/" + id + "_public")
	}

	localKey, err = ioutil.ReadFile(keyPath + "/" + id + "_public")

	return localKey, err
}

/**
 * Return a jwt token key for a given peer id (mac address)
 */
func GetPeerKey(id string) ([]byte, error) {

	if len(id) == 0 {
		return nil, errors.New("no peer id was given to get key")
	}

	id = strings.ReplaceAll(id, ":", "_")
	macAddress, err := Utility.MyMacAddr(Utility.MyLocalIP())
	if err != nil {
		return nil, err
	}

	if id == strings.ReplaceAll(macAddress, ":", "_") {
		return GetLocalKey()
	}

	// If the token issuer is not the actual globule but another peer
	// I will use it public key and my private one to generate the correct key.
	err = Utility.CreateDirIfNotExist(keyPath)
	if err != nil {
		return nil, err
	}

	// Read the public key file
	file_public, err := os.Open(keyPath + "/" + id + "_public")

	if err != nil {
		return nil, err
	}

	defer file_public.Close()

	info, err := file_public.Stat()
	if err != nil {
		fmt.Println(err)
		return nil, err
	}
	buf := make([]byte, info.Size())
	file_public.Read(buf)
	//pem decoding
	block, _ := pem.Decode(buf)

	//x509
	publicStream, err := x509.ParsePKIXPublicKey(block.Bytes)
	if err != nil {
		fmt.Println(err)
		return nil, err
	}

	// Interface converted to public key
	puba := publicStream.(*ecdsa.PublicKey)
	macAddress, err = Utility.MyMacAddr(Utility.MyLocalIP())
	if err != nil {
		return nil, err
	}

	//1, open the private key file and read the content
	file_private, err := os.Open(keyPath + "/" + strings.ReplaceAll(macAddress, ":", "_") + "_private")
	if err != nil {
		fmt.Println(err)
		return nil, err
	}

	defer file_private.Close()

	info, err = file_private.Stat()
	if err != nil {
		fmt.Println(err)
		return nil, err
	}

	buf = make([]byte, info.Size())
	file_private.Read(buf)

	//2, pem decryption
	block, _ = pem.Decode(buf)

	//x509 decryption
	privb, err := x509.ParseECPrivateKey(block.Bytes)
	if err != nil {
		fmt.Println(err)
		return nil, err
	}

	a, _ := puba.Curve.ScalarMult(puba.X, puba.Y, privb.D.Bytes())

	// The same value will be generated other peers...
	return []byte(a.String()), nil
}

/**
 * The key must be formated as pem.
 */
func SetPeerPublicKey(id, encPub string) error {
	id = strings.ReplaceAll(id, ":", "_")
	fmt.Println("save file ", keyPath+"/"+id+"_public")
	err := ioutil.WriteFile(keyPath+"/"+id+"_public", []byte(encPub), 0644)
	if err != nil {
		return err
	}

	return nil
}<|MERGE_RESOLUTION|>--- conflicted
+++ resolved
@@ -65,17 +65,7 @@
 	fmt.Println("get ca certificate: ", caAddress)
 	resp, err = http.Get(caAddress)
 	if err != nil {
-<<<<<<< HEAD
-		// Now I will try with https...
-		caAddress = "https://" + address + ":" + Utility.ToString(port) + "/get_ca_certificate"
-		fmt.Println("get ca certificate: ", caAddress)
-		resp, err = http.Get(caAddress)
-		if err != nil {
-			return "", err
-		}
-=======
 		return "", err
->>>>>>> f3d0be41
 	}
 
 	defer resp.Body.Close()
